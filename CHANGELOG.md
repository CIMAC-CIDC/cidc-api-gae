--- conflicted
+++ resolved
@@ -1,487 +1,485 @@
-# Changelog
-
-This Changelog tracks changes to this project. The notes below include a summary for each release, followed by details which contain one or more of the following tags:
-
-- `added` for new features.
-- `changed` for functionality and API changes.
-- `deprecated` for soon-to-be removed features.
-- `removed` for now removed features.
-- `fixed` for any bug fixes.
-- `security` in case of vulnerabilities.
-
-<<<<<<< HEAD
-## Version `0.27.0` - xx Sep 2022
-
-- `removed` relational db code
-=======
-## Version `0.26.31` - xx Sep 2022
-
-- `changed` schemas bump and migration for docs update / DM clean-up
->>>>>>> 0f489995
-
-## Version `0.26.30` - 31 Aug 2022
-
-- `fixed` bug in credentials handling
-
-## Version `0.26.29` - 31 Aug 2022
-
-- `changed` credentials handling for generating signed urls
-- `changed` default app run to debug False
-- `added` user input sanitization when getting a specific template
-
-## Version `0.26.28` - 17 Aug 2022
-
-- `changed` bump schemas for microbiome metadata template changes and new shipping lab
-
-## 16 Aug 2022
-
-- `changed` edit H&E faceting to correctly label all new image uploads re allowing jpg files
-
-## Version `0.26.27` - 15 Aug 2022
-
-- `changed` bump schemas for ctdna analysis nulls and hande jpeg files
-- `changed` issuing permissions for upload job actually gets them all now
-
-## Version `0.26.26` - 11 Aug 2022
-
-- `changed` cross-assay permissions to not include clinical data
-
-## Version `0.26.25` -  9 Aug 2022
-
-- `changed` schemas bump for hande manifest req relaxation
-
-## Version `0.26.24` -  2 Aug 2022
-
-- `changed` schemas bump for hande req relaxation
-
-## Version `0.26.23` -  27 Jul 2022
-
-- `changed` schemas bump for clinical data participant count fix
-
-## Version `0.26.22` -  26 Jul 2022
-
-- `changed` schemas bump for new participant alert on manifest upload
-
-## 22 Jul 2022
-
-- `changed` all WES analysis file purpose to "analysis"
-
-## Version `0.26.21` -  13 Jul 2022
-
-- `changed` schemas bump to fix requirements
-
-## Version `0.26.20` -  13 Jul 2022
-
-- `changed` schemas bump for WES template autogeneration tweaks
-- `changed` schemas bump for WES analysis cnvkit to copynumber
-
-## Version `0.26.19` -  12 Jul 2022
-
-- `added` schemas bump, attach bytes to email for WES template autogeneration
-
-## Version `0.26.18` -  8 Jul 2022
-
-- `added` schemas bump, facets, counting for WES v3
-- `added` migration to move old WES analysis
-- `added` explicit migration for adding required for \_etag, \_created, \_updated
-  - missing from `0.26.15` below
-- `added` handling missing \_etag in bulk inserts for testing
-
-## 30 Jun 2022
-
-- `added` flask-cachecontrol to prevent caching of /users/data_access_report
-
-## Version `0.26.17` - 21 Jun 2022
-
-- `added` new wes bait set to relational db
-- `added` catch for underlying psycopg2 error being thrown
-
-## Version `0.26.16` - 21 Jun 2022
-
-- `changed` schema version for addition of new wes bait set
-
-## 14 Jun 2022
-
-- `changed` reverted max download size from 1GiB to 100MB
-  - with instance_class in app.yaml as F2, 512MB memory limit
-  - testing on staging shows 100MB is likely functional limit for GAE-processed
-
-## Version `0.26.15` - 13 Jun 2022
-
-- `added` requirements for \_etag, \_created, \_updated
-  - to prevent future 412 error on account reactivation
-- `changed` schemas bump for shipping manifest requirement relaxing
-
-## 13 Jun 2022
-
-- `changed` compression for downloaded batches from gztar to zip
-- `changed` max download size from 100MB to 1GiB
-
-## Version `0.26.14` - 9 Jun 2022
-
-- `changed` schemas bump for Microbiome support
-- `added` facets, details, analysis counting for Microbiome
-
-## Version `0.26.13` - 8 Jun 2022
-
-- `changed` schemas bump for ctDNA support
-- `added` facets, details, analysis counting for ctDNA
-
-## Version `0.26.12` - 20 May 2022
-
-- `changed` schemas bump to add ctDNA for assay_type in blood manifests
-- `changed` WES counting again
-- `added` clinical facets to the new downloadable_files endpoint
-- `changed` copy to deepcopy for facet dict and add test to check all facets directly
-
-## Version `0.26.11` - 19 May 2022
-
-- `changed` order of user and url in single file download
-- `changed` WES counting to reflect new system
-- `added` new downloadable_files endpoint to return all facets grouped by assay
-- `added` README.md as pypi long_description
-
-## 6 May 2022
-
-- `removed` `security` HSTS that was broken
-- `added` missing facets for RNA MSI and Microbiome
-- `changed` add more try/catch as result of tests; will be integrated on next bump
-
-## 4 May 2022
-
-- `added` `security` HSTS (headers) to prod and staging
-  - [instructs browser to prefer `https`](https://cloud.google.com/appengine/docs/flexible/python/how-requests-are-handled#forcing_https_connections)
-
-## Version `0.26.10` - 2 May 2022
-
-- `changed` black, flask, werkzeug, jinja2, schemas version bumps
-- `removed` typing_extensions dependency
-
-## Version `0.26.9` - 21 Mar 2022
-
-- `changed` schema version for wes-matching update
-
-## Version `0.26.8` - 25 Mar 2022
-
-- `changed` schema version to wes-matching to automate matching
-
-## Version `0.26.7` - 25 Mar 2022
-
-- `changed` schema version to peg regex to prevent errors
-
-## Version `0.26.6` - 3 Mar 2022
-
-- `changed` update schema dependency for miF schema preamble changes
-
-## Version `0.26.5` - 9 Feb 2022
-
-- `changed` alert email to new group cidc-alert@ds.dfci.harvard.edu
-
-## Version `0.26.4` - 3 Feb 2022
-
-- `changed` never return empty user email list, ie trials / uploads with no active users
-- `changed` functions to reflect that iam=False option was never used
-
-## Version `0.26.3` - 2 Feb 2022
-
-- `fixed` don't return user emails for a trial / upload if that user is disabled
-
-## Version `0.26.2` - 1 Feb 2022
-
-- `added` function to return user emails for given trial_id / upload_type
-- `fixed` pass session for when trial_id is None when building prefixes
-- `added` group handling flag to granting/revoking permissions for BioFX group
-
-## Version `0.26.1` - 31 Jan 2022
-
-- `changed` schemas dependency for backwards compatible WES analysis
-
-## Version `0.26.0` - 27 Jan 2022
-
-- `removed` non-ACL based download permissions systems for production
-- `removed` admin end point to trigger download permissions cloud function; trigger manually from GCP
-- `changed` disabling inactive users to only return emails for newly disabled
-
-## Version `0.25.68` - 24 Jan 2022
-
-- `added` calls to revoke permissions when user is disabled, both manually and for inactivity
-
-## Version `0.25.67` - 21 Jan 2022
-
-- `fixed` point to new ACL-controlled bucket in ACL control functions
-
-## Version `0.25.66` - 21 Jan 2022
-
-- `added` name-based revoking functions for ACL equivalent to the granting ones
-- `changed` other existing download permissions functions to use the ACL name-based equivalents
-- `fixed` naming conventions that caused issues with cross-repo integration
-- `added` more tests around ACL stuff
-
-## Version `0.25.65` - 19 Jan 2022
-
-- `added` string-based wrappers for ACL control instead of purely Blobs
-- `added` function to return users allowed for a given trial id / upload type
-
-## Version `0.25.64` - 18 Jan 2022
-
-- `added` logging in ACL for non-specific KeyError
-
-## Version `0.25.63` - 18 Jan 2022
-
-- `added` storage client batching for ACL-based download permission granting/revoking
-
-## Version `0.25.62` - 13 Jan 2022
-
-- `changed` \*_all_download_permissions to \*_download_permissions, including endpoint address
-- `added` upload_type kwarg to grant_download_permissions
-- `added` trial_id and upload_type kwargs to revoke_download_permissions
-
-## Version `0.25.61` - 12 Jan 2022
-
-- `fixed` passed session to solve ACL-blocking KeyError
-
-## Version `0.25.60` - 12 Jan 2022
-
-- `fixed` `attempt` made grant_all_download_permissions mimic grant_iam_permissions
-- `added` logging for with_default_session failures
-
-## Version `0.25.59` - 10 Jan 2022
-
-- `added` trial_id kwarg to grant_all_download_permissions
-
-## Version `0.25.58` - 07 Jan 2022
-
-- `changed` schema version bump to add comments to biofx analysis templates
-
-## Version `0.25.57` - 06 Jan 2022
-
-- `fixed` can't apply expiry condition to upload buckets as they are ACL-controlled
-
-## Version `0.25.56` - 06 Jan 2022
-
-- `fixed` typo by adding missing `and`
-
-## Version `0.25.55` - 05 Jan 2022
-
-- `added` back IAM download functionality for production environment only, partially reverting commit 7504926685dcd00b0c20b41911ec8aba7f8b98b0
-- `change` version definition location from `setup.py` to `__init__.py` to match schemas/cli
-
-## Version `0.25.54` - 22 Dec 2021
-
-- `changed` admin grant all download permissions to run through cloud function
-
-## Version `0.25.53` - 16 Dec 2021
-
-- `removed` all IAM conditions on data bucket
-
-## Version `0.25.52` - 15 Dec 2021
-
-- `removed` all conditional IAM expressions on data bucket
-
-## Version `0.25.51` - 15 Dec 2021
-
-- `added` calls to ACL save, and smoketests
-- `added` back calls for adding/removing lister permissions, and smoketests
-
-## Version `0.25.50` - 14 Dec 2021
-
-- `fixed` ACL syntax again; see https://googleapis.dev/python/storage/latest/acl.html#google.cloud.storage.acl.ACL
-
-## Version `0.25.49` - 14 Dec 2021
-
-- `fixed` ACL syntax
-- `added` function to call to add permissions for particular upload job
-- `removed` GOOGLE_DATA_BUCKET entirely from API
-
-## Version `0.25.48` - 08 Dec 2021
-
-- `add` error logging in Permission.insert
-
-## Version `0.25.47` - 08 Dec 2021
-
-- `remove` all gcloud client logic associated with download logic ie conditional IAM permissions
-- `add` ACL gcloud client logic for downloads instead
-- `remove` all lister permission as no longer needed with ACL instead of IAM
-- `add` admin endpoint to call already existing function to grant all download permissions
-
-## Version `0.25.46` - 30 Nov 2021
-
-- `changed` schemas dependency (bump) for WES pipeline updates
-
-## Version `0.25.45` - 23 Nov 2021
-
-- `changed` schemas dependency for WES paired analysis comments field
-
-## Version `0.25.44` - 22 Nov 2021
-
-- `added` dry_run option for both CSMS insert functions
-
-## Version `0.25.43` - 22 Nov 2021
-
-- `added` conversion for CSMS value 'pbmc' for processed sample type
-- `added` handling in shipments dashboard for no shipment assay_type
-
-## Version `0.25.42` - 15 Nov 2021
-
-- `fixed` correctly pass session in more places
-
-## Version `0.25.41` - 15 Nov 2021
-
-- `added` logging to see if `insert_manifest_into_blob` is called as expected
-
-## Version `0.25.40` - 12 Nov 2021
-
-- `fixed` bug in iterating offset in `csms.auth.get_with_paging`
-
-## Version `0.25.39` - 12 Nov 2021
-
-- `fixed` CSMS bug from chaining `detect_manifest_changes` and `insert_manifest_...`
-
-## Version `0.25.38` - 11 Nov 2021
-
-- `added` excluded property to CSMS test data and tests
-  - `fixed` trying to add CSMS properties to CIDC entries
-- `added` de-identified whole manifest from CSMS directly to test data
-  - `fixed` reference to CIMAC ID in sample creation within models.templates.csms_api.insert_manifest_from_json()
-  - `fixed` dict.items() is unhashable, so use dict.keys() to generate a set to check for _calc_difference()
-
-## Version `0.25.37` - 08 Nov 2021
-
-- `changed` bump schemas dependencies for mIF DM bug fix
-
-## Version `0.25.36` - 08 Nov 2021
-
-- `added` logging around error in CSMS testing (`deprecated`)
-
-## Version `0.25.35` - 04 Nov 2021
-
-- `changed` version for schemas dependency, for tweak to mIF template
-
-## Version `0.25.34` - 03 Nov 2021
-
-- `add` unstructured JSONB json_data column for shipments, participants, samples
-- `add` copy of original JSON or CSMS data into json_data column
-- `deprecated` non-critical columns in relational manifests, adding to json_data
-- `add` correct exclusion of legacy CSMS manifests
-
-## Version `0.25.33` - 29 Oct 2021
-
-- `fixed` fix mIF excluded samples tab
-- `fixed` fix typo 'errrors'
-
-## Version `0.25.32` - 27 Oct 2021
-
-- `added` subquery for counting ATACseq analysis to get_summaries for Data Overview dashboard
-
-## Version `0.25.31` - 27 Oct 2021
-
-- `changed` bump schemas version for ATACseq analysis updates
-
-## Version `0.25.30` - 27 Oct 2021
-
-- `fixed` set os environ TZ = UTC before datetime is imported every time
-
-## Version `0.25.29` - 26 Oct 2021
-
-- `fixed` correctly pass session throughout models/templates/csms_api
-
-## Version `0.25.28` - 26 Oct 2021
-
-- `remove` incorrect accessing of CSMS manifest protocol_identifier which is only stored on the samples
-
-## Version `0.25.27` - 25 Oct 2021
-
-- `added` facets and file details for mIF report file
-- `remove` Templates facet entirely
-
-## Version `0.25.26` - 22 Oct 2021
-
-- `fixed` second call to get_with_authorization again
-
-## Version `0.25.25` - 22 Oct 2021
-
-- `fixed` second call to get_with_authorization
-
-## Version `0.25.24` - 22 Oct 2021
-
-- `changed` schemas bump for mIF QC report
-
-## Version `0.25.23` - 21 Oct 2021
-
-- `changed` moved validation of trial's existing in the JSON blobs to better reflect name and usage
-
-## Version `0.25.22` - 21 Oct 2021
-
-- `fixed` pass limit and offset as params instead of kwargs to requests.get
-
-## Version `0.25.21` - 19 Oct 2021
-
-- `added` handling to remove old-style permissions
-
-## Version `0.25.20` - 19 Oct 2021
-
-- `added` logging to set_iam_policy errors
-
-## Version `0.25.19` - 15 Oct 2021
-
-- `changed` CSMS_BASE_URL and CSMS_TOKEN_URL to be pulled from secrets
-
-## Version `0.25.18` - 14 Oct 2021
-
-- `fixed` changed prefix generator to correctly handle prefixes without regex support
-
-## Version `0.25.17` - 13 Oct 2021
-
-- `changed` GCP permissions from single conditions to multi-conditions using || and && operators
-- `changed` expiring permission to be on the general CIDC Lister role instead of every startsWith condition separately
-
-## Version `0.25.16` - 07 Oct 2021
-
-- `added` function for finding CSMS changes and getting updates for relational db
-- `added` function to execute corresponding updates to JSON blob from CSMS changes
-
-## Version `0.25.15` - 04 Oct 2021
-
-- `added` grant_lister_access and revoke_lister_access for custom role CIDC Lister that is required for all downloads
-
-## Version `0.25.14` - 24  Sept 2021
-
-- `added` API endpoint to add a new manifest given JSON from CSMS
-
-## Version `0.25.13` - 23 Sept 2021
-
-- `added` added TWIST enum values to WES in relational tables
-
-## Version `0.25.12` - 23 Sept 2021
-
-- `added` schemas bump to add TWIST enum values to WES in JSON
-
-## Version `0.25.11` - 22 Sept 2021
-
-- `added` module export for models.templates
-
-## Version `0.25.10` - 22 Sept 2021
-
-- `changed` schemas bump to add TCRseq controls
-
-## Version `0.25.9` - 22 Sept 2021
-
-- `changed` schemas bump for new TCRseq Adaptive template
-
-## Version `0.25.8` - 08 Sept 2021
-
-### Summary
-
-Initial set up of tables and definition of needed classes for base metadata and assay uploads. Generated new-style templates and added full testing data for pbmc, tissue_slide, h_and_e, wes_<fastq/bam>; demo for clinical_data. Implemented JSON -> Relational sync function and wired for testing. Added relational hooks into existing manifest and assay/analysis uploads. Added way to trigger initial synchronization. Allows relational ClinicalTrials to be edited along with TrialMetadatas from the admin panel.
-
-### Details
-
-- `added` JIRA integration ([#564](https://github.com/CIMAC-CIDC/cidc-api-gae/pull/564))
-- `added` `changed` Step 1 of Relational DB towards CSMS Integration ([#549](https://github.com/CIMAC-CIDC/cidc-api-gae/pull/549/))
-- `added` Add logging to syncall_from_blobs ([#565](https://github.com/CIMAC-CIDC/cidc-api-gae/pull/565))
-- `added` Add admin controls for relational Clinical Trials ([#567](https://github.com/CIMAC-CIDC/cidc-api-gae/pull/567))
-- `fixed` Some perfecting tweaks ([#568](https://github.com/CIMAC-CIDC/cidc-api-gae/pull/568))
-- `fixed` Make sure that new templates are identical to old ones ([#569](https://github.com/CIMAC-CIDC/cidc-api-gae/pull/569))
-- `added` Add some safety and flexibility to reading ([#570](https://github.com/CIMAC-CIDC/cidc-api-gae/pull/570))
-- `fixed` Fix header check; add better error handling and tests ([#571](https://github.com/CIMAC-CIDC/cidc-api-gae/pull/571))
-- `added` Add 5 new optional columns to PBMC manifest for TCRseq ([#572](https://github.com/CIMAC-CIDC/cidc-api-gae/pull/572))
+# Changelog
+
+This Changelog tracks changes to this project. The notes below include a summary for each release, followed by details which contain one or more of the following tags:
+
+- `added` for new features.
+- `changed` for functionality and API changes.
+- `deprecated` for soon-to-be removed features.
+- `removed` for now removed features.
+- `fixed` for any bug fixes.
+- `security` in case of vulnerabilities.
+
+## Version `0.27.0` - xx Sep 2022
+
+- `removed` relational db code
+
+## Version `0.26.31` - 14 Sep 2022
+
+- `changed` schemas bump and migration for docs update / DM clean-up
+
+## Version `0.26.30` - 31 Aug 2022
+
+- `fixed` bug in credentials handling
+
+## Version `0.26.29` - 31 Aug 2022
+
+- `changed` credentials handling for generating signed urls
+- `changed` default app run to debug False
+- `added` user input sanitization when getting a specific template
+
+## Version `0.26.28` - 17 Aug 2022
+
+- `changed` bump schemas for microbiome metadata template changes and new shipping lab
+
+## 16 Aug 2022
+
+- `changed` edit H&E faceting to correctly label all new image uploads re allowing jpg files
+
+## Version `0.26.27` - 15 Aug 2022
+
+- `changed` bump schemas for ctdna analysis nulls and hande jpeg files
+- `changed` issuing permissions for upload job actually gets them all now
+
+## Version `0.26.26` - 11 Aug 2022
+
+- `changed` cross-assay permissions to not include clinical data
+
+## Version `0.26.25` -  9 Aug 2022
+
+- `changed` schemas bump for hande manifest req relaxation
+
+## Version `0.26.24` -  2 Aug 2022
+
+- `changed` schemas bump for hande req relaxation
+
+## Version `0.26.23` -  27 Jul 2022
+
+- `changed` schemas bump for clinical data participant count fix
+
+## Version `0.26.22` -  26 Jul 2022
+
+- `changed` schemas bump for new participant alert on manifest upload
+
+## 22 Jul 2022
+
+- `changed` all WES analysis file purpose to "analysis"
+
+## Version `0.26.21` -  13 Jul 2022
+
+- `changed` schemas bump to fix requirements
+
+## Version `0.26.20` -  13 Jul 2022
+
+- `changed` schemas bump for WES template autogeneration tweaks
+- `changed` schemas bump for WES analysis cnvkit to copynumber
+
+## Version `0.26.19` -  12 Jul 2022
+
+- `added` schemas bump, attach bytes to email for WES template autogeneration
+
+## Version `0.26.18` -  8 Jul 2022
+
+- `added` schemas bump, facets, counting for WES v3
+- `added` migration to move old WES analysis
+- `added` explicit migration for adding required for \_etag, \_created, \_updated
+  - missing from `0.26.15` below
+- `added` handling missing \_etag in bulk inserts for testing
+
+## 30 Jun 2022
+
+- `added` flask-cachecontrol to prevent caching of /users/data_access_report
+
+## Version `0.26.17` - 21 Jun 2022
+
+- `added` new wes bait set to relational db
+- `added` catch for underlying psycopg2 error being thrown
+
+## Version `0.26.16` - 21 Jun 2022
+
+- `changed` schema version for addition of new wes bait set
+
+## 14 Jun 2022
+
+- `changed` reverted max download size from 1GiB to 100MB
+  - with instance_class in app.yaml as F2, 512MB memory limit
+  - testing on staging shows 100MB is likely functional limit for GAE-processed
+
+## Version `0.26.15` - 13 Jun 2022
+
+- `added` requirements for \_etag, \_created, \_updated
+  - to prevent future 412 error on account reactivation
+- `changed` schemas bump for shipping manifest requirement relaxing
+
+## 13 Jun 2022
+
+- `changed` compression for downloaded batches from gztar to zip
+- `changed` max download size from 100MB to 1GiB
+
+## Version `0.26.14` - 9 Jun 2022
+
+- `changed` schemas bump for Microbiome support
+- `added` facets, details, analysis counting for Microbiome
+
+## Version `0.26.13` - 8 Jun 2022
+
+- `changed` schemas bump for ctDNA support
+- `added` facets, details, analysis counting for ctDNA
+
+## Version `0.26.12` - 20 May 2022
+
+- `changed` schemas bump to add ctDNA for assay_type in blood manifests
+- `changed` WES counting again
+- `added` clinical facets to the new downloadable_files endpoint
+- `changed` copy to deepcopy for facet dict and add test to check all facets directly
+
+## Version `0.26.11` - 19 May 2022
+
+- `changed` order of user and url in single file download
+- `changed` WES counting to reflect new system
+- `added` new downloadable_files endpoint to return all facets grouped by assay
+- `added` README.md as pypi long_description
+
+## 6 May 2022
+
+- `removed` `security` HSTS that was broken
+- `added` missing facets for RNA MSI and Microbiome
+- `changed` add more try/catch as result of tests; will be integrated on next bump
+
+## 4 May 2022
+
+- `added` `security` HSTS (headers) to prod and staging
+  - [instructs browser to prefer `https`](https://cloud.google.com/appengine/docs/flexible/python/how-requests-are-handled#forcing_https_connections)
+
+## Version `0.26.10` - 2 May 2022
+
+- `changed` black, flask, werkzeug, jinja2, schemas version bumps
+- `removed` typing_extensions dependency
+
+## Version `0.26.9` - 21 Mar 2022
+
+- `changed` schema version for wes-matching update
+
+## Version `0.26.8` - 25 Mar 2022
+
+- `changed` schema version to wes-matching to automate matching
+
+## Version `0.26.7` - 25 Mar 2022
+
+- `changed` schema version to peg regex to prevent errors
+
+## Version `0.26.6` - 3 Mar 2022
+
+- `changed` update schema dependency for miF schema preamble changes
+
+## Version `0.26.5` - 9 Feb 2022
+
+- `changed` alert email to new group cidc-alert@ds.dfci.harvard.edu
+
+## Version `0.26.4` - 3 Feb 2022
+
+- `changed` never return empty user email list, ie trials / uploads with no active users
+- `changed` functions to reflect that iam=False option was never used
+
+## Version `0.26.3` - 2 Feb 2022
+
+- `fixed` don't return user emails for a trial / upload if that user is disabled
+
+## Version `0.26.2` - 1 Feb 2022
+
+- `added` function to return user emails for given trial_id / upload_type
+- `fixed` pass session for when trial_id is None when building prefixes
+- `added` group handling flag to granting/revoking permissions for BioFX group
+
+## Version `0.26.1` - 31 Jan 2022
+
+- `changed` schemas dependency for backwards compatible WES analysis
+
+## Version `0.26.0` - 27 Jan 2022
+
+- `removed` non-ACL based download permissions systems for production
+- `removed` admin end point to trigger download permissions cloud function; trigger manually from GCP
+- `changed` disabling inactive users to only return emails for newly disabled
+
+## Version `0.25.68` - 24 Jan 2022
+
+- `added` calls to revoke permissions when user is disabled, both manually and for inactivity
+
+## Version `0.25.67` - 21 Jan 2022
+
+- `fixed` point to new ACL-controlled bucket in ACL control functions
+
+## Version `0.25.66` - 21 Jan 2022
+
+- `added` name-based revoking functions for ACL equivalent to the granting ones
+- `changed` other existing download permissions functions to use the ACL name-based equivalents
+- `fixed` naming conventions that caused issues with cross-repo integration
+- `added` more tests around ACL stuff
+
+## Version `0.25.65` - 19 Jan 2022
+
+- `added` string-based wrappers for ACL control instead of purely Blobs
+- `added` function to return users allowed for a given trial id / upload type
+
+## Version `0.25.64` - 18 Jan 2022
+
+- `added` logging in ACL for non-specific KeyError
+
+## Version `0.25.63` - 18 Jan 2022
+
+- `added` storage client batching for ACL-based download permission granting/revoking
+
+## Version `0.25.62` - 13 Jan 2022
+
+- `changed` \*_all_download_permissions to \*_download_permissions, including endpoint address
+- `added` upload_type kwarg to grant_download_permissions
+- `added` trial_id and upload_type kwargs to revoke_download_permissions
+
+## Version `0.25.61` - 12 Jan 2022
+
+- `fixed` passed session to solve ACL-blocking KeyError
+
+## Version `0.25.60` - 12 Jan 2022
+
+- `fixed` `attempt` made grant_all_download_permissions mimic grant_iam_permissions
+- `added` logging for with_default_session failures
+
+## Version `0.25.59` - 10 Jan 2022
+
+- `added` trial_id kwarg to grant_all_download_permissions
+
+## Version `0.25.58` - 07 Jan 2022
+
+- `changed` schema version bump to add comments to biofx analysis templates
+
+## Version `0.25.57` - 06 Jan 2022
+
+- `fixed` can't apply expiry condition to upload buckets as they are ACL-controlled
+
+## Version `0.25.56` - 06 Jan 2022
+
+- `fixed` typo by adding missing `and`
+
+## Version `0.25.55` - 05 Jan 2022
+
+- `added` back IAM download functionality for production environment only, partially reverting commit 7504926685dcd00b0c20b41911ec8aba7f8b98b0
+- `change` version definition location from `setup.py` to `__init__.py` to match schemas/cli
+
+## Version `0.25.54` - 22 Dec 2021
+
+- `changed` admin grant all download permissions to run through cloud function
+
+## Version `0.25.53` - 16 Dec 2021
+
+- `removed` all IAM conditions on data bucket
+
+## Version `0.25.52` - 15 Dec 2021
+
+- `removed` all conditional IAM expressions on data bucket
+
+## Version `0.25.51` - 15 Dec 2021
+
+- `added` calls to ACL save, and smoketests
+- `added` back calls for adding/removing lister permissions, and smoketests
+
+## Version `0.25.50` - 14 Dec 2021
+
+- `fixed` ACL syntax again; see https://googleapis.dev/python/storage/latest/acl.html#google.cloud.storage.acl.ACL
+
+## Version `0.25.49` - 14 Dec 2021
+
+- `fixed` ACL syntax
+- `added` function to call to add permissions for particular upload job
+- `removed` GOOGLE_DATA_BUCKET entirely from API
+
+## Version `0.25.48` - 08 Dec 2021
+
+- `add` error logging in Permission.insert
+
+## Version `0.25.47` - 08 Dec 2021
+
+- `remove` all gcloud client logic associated with download logic ie conditional IAM permissions
+- `add` ACL gcloud client logic for downloads instead
+- `remove` all lister permission as no longer needed with ACL instead of IAM
+- `add` admin endpoint to call already existing function to grant all download permissions
+
+## Version `0.25.46` - 30 Nov 2021
+
+- `changed` schemas dependency (bump) for WES pipeline updates
+
+## Version `0.25.45` - 23 Nov 2021
+
+- `changed` schemas dependency for WES paired analysis comments field
+
+## Version `0.25.44` - 22 Nov 2021
+
+- `added` dry_run option for both CSMS insert functions
+
+## Version `0.25.43` - 22 Nov 2021
+
+- `added` conversion for CSMS value 'pbmc' for processed sample type
+- `added` handling in shipments dashboard for no shipment assay_type
+
+## Version `0.25.42` - 15 Nov 2021
+
+- `fixed` correctly pass session in more places
+
+## Version `0.25.41` - 15 Nov 2021
+
+- `added` logging to see if `insert_manifest_into_blob` is called as expected
+
+## Version `0.25.40` - 12 Nov 2021
+
+- `fixed` bug in iterating offset in `csms.auth.get_with_paging`
+
+## Version `0.25.39` - 12 Nov 2021
+
+- `fixed` CSMS bug from chaining `detect_manifest_changes` and `insert_manifest_...`
+
+## Version `0.25.38` - 11 Nov 2021
+
+- `added` excluded property to CSMS test data and tests
+  - `fixed` trying to add CSMS properties to CIDC entries
+- `added` de-identified whole manifest from CSMS directly to test data
+  - `fixed` reference to CIMAC ID in sample creation within models.templates.csms_api.insert_manifest_from_json()
+  - `fixed` dict.items() is unhashable, so use dict.keys() to generate a set to check for _calc_difference()
+
+## Version `0.25.37` - 08 Nov 2021
+
+- `changed` bump schemas dependencies for mIF DM bug fix
+
+## Version `0.25.36` - 08 Nov 2021
+
+- `added` logging around error in CSMS testing (`deprecated`)
+
+## Version `0.25.35` - 04 Nov 2021
+
+- `changed` version for schemas dependency, for tweak to mIF template
+
+## Version `0.25.34` - 03 Nov 2021
+
+- `add` unstructured JSONB json_data column for shipments, participants, samples
+- `add` copy of original JSON or CSMS data into json_data column
+- `deprecated` non-critical columns in relational manifests, adding to json_data
+- `add` correct exclusion of legacy CSMS manifests
+
+## Version `0.25.33` - 29 Oct 2021
+
+- `fixed` fix mIF excluded samples tab
+- `fixed` fix typo 'errrors'
+
+## Version `0.25.32` - 27 Oct 2021
+
+- `added` subquery for counting ATACseq analysis to get_summaries for Data Overview dashboard
+
+## Version `0.25.31` - 27 Oct 2021
+
+- `changed` bump schemas version for ATACseq analysis updates
+
+## Version `0.25.30` - 27 Oct 2021
+
+- `fixed` set os environ TZ = UTC before datetime is imported every time
+
+## Version `0.25.29` - 26 Oct 2021
+
+- `fixed` correctly pass session throughout models/templates/csms_api
+
+## Version `0.25.28` - 26 Oct 2021
+
+- `remove` incorrect accessing of CSMS manifest protocol_identifier which is only stored on the samples
+
+## Version `0.25.27` - 25 Oct 2021
+
+- `added` facets and file details for mIF report file
+- `remove` Templates facet entirely
+
+## Version `0.25.26` - 22 Oct 2021
+
+- `fixed` second call to get_with_authorization again
+
+## Version `0.25.25` - 22 Oct 2021
+
+- `fixed` second call to get_with_authorization
+
+## Version `0.25.24` - 22 Oct 2021
+
+- `changed` schemas bump for mIF QC report
+
+## Version `0.25.23` - 21 Oct 2021
+
+- `changed` moved validation of trial's existing in the JSON blobs to better reflect name and usage
+
+## Version `0.25.22` - 21 Oct 2021
+
+- `fixed` pass limit and offset as params instead of kwargs to requests.get
+
+## Version `0.25.21` - 19 Oct 2021
+
+- `added` handling to remove old-style permissions
+
+## Version `0.25.20` - 19 Oct 2021
+
+- `added` logging to set_iam_policy errors
+
+## Version `0.25.19` - 15 Oct 2021
+
+- `changed` CSMS_BASE_URL and CSMS_TOKEN_URL to be pulled from secrets
+
+## Version `0.25.18` - 14 Oct 2021
+
+- `fixed` changed prefix generator to correctly handle prefixes without regex support
+
+## Version `0.25.17` - 13 Oct 2021
+
+- `changed` GCP permissions from single conditions to multi-conditions using || and && operators
+- `changed` expiring permission to be on the general CIDC Lister role instead of every startsWith condition separately
+
+## Version `0.25.16` - 07 Oct 2021
+
+- `added` function for finding CSMS changes and getting updates for relational db
+- `added` function to execute corresponding updates to JSON blob from CSMS changes
+
+## Version `0.25.15` - 04 Oct 2021
+
+- `added` grant_lister_access and revoke_lister_access for custom role CIDC Lister that is required for all downloads
+
+## Version `0.25.14` - 24  Sept 2021
+
+- `added` API endpoint to add a new manifest given JSON from CSMS
+
+## Version `0.25.13` - 23 Sept 2021
+
+- `added` added TWIST enum values to WES in relational tables
+
+## Version `0.25.12` - 23 Sept 2021
+
+- `added` schemas bump to add TWIST enum values to WES in JSON
+
+## Version `0.25.11` - 22 Sept 2021
+
+- `added` module export for models.templates
+
+## Version `0.25.10` - 22 Sept 2021
+
+- `changed` schemas bump to add TCRseq controls
+
+## Version `0.25.9` - 22 Sept 2021
+
+- `changed` schemas bump for new TCRseq Adaptive template
+
+## Version `0.25.8` - 08 Sept 2021
+
+### Summary
+
+Initial set up of tables and definition of needed classes for base metadata and assay uploads. Generated new-style templates and added full testing data for pbmc, tissue_slide, h_and_e, wes_<fastq/bam>; demo for clinical_data. Implemented JSON -> Relational sync function and wired for testing. Added relational hooks into existing manifest and assay/analysis uploads. Added way to trigger initial synchronization. Allows relational ClinicalTrials to be edited along with TrialMetadatas from the admin panel.
+
+### Details
+
+- `added` JIRA integration ([#564](https://github.com/CIMAC-CIDC/cidc-api-gae/pull/564))
+- `added` `changed` Step 1 of Relational DB towards CSMS Integration ([#549](https://github.com/CIMAC-CIDC/cidc-api-gae/pull/549/))
+- `added` Add logging to syncall_from_blobs ([#565](https://github.com/CIMAC-CIDC/cidc-api-gae/pull/565))
+- `added` Add admin controls for relational Clinical Trials ([#567](https://github.com/CIMAC-CIDC/cidc-api-gae/pull/567))
+- `fixed` Some perfecting tweaks ([#568](https://github.com/CIMAC-CIDC/cidc-api-gae/pull/568))
+- `fixed` Make sure that new templates are identical to old ones ([#569](https://github.com/CIMAC-CIDC/cidc-api-gae/pull/569))
+- `added` Add some safety and flexibility to reading ([#570](https://github.com/CIMAC-CIDC/cidc-api-gae/pull/570))
+- `fixed` Fix header check; add better error handling and tests ([#571](https://github.com/CIMAC-CIDC/cidc-api-gae/pull/571))
+- `added` Add 5 new optional columns to PBMC manifest for TCRseq ([#572](https://github.com/CIMAC-CIDC/cidc-api-gae/pull/572))