import io
from datetime import datetime
from contextlib import contextmanager
from collections import namedtuple
from unittest.mock import MagicMock

import pytest
from flask import _request_ctx_stack
from werkzeug.exceptions import (
    HTTPException,
    InternalServerError,
    BadRequest,
    NotImplemented,
)
from cidc_schemas import prism

from cidc_api.config.settings import GOOGLE_UPLOAD_BUCKET
<<<<<<< HEAD
from cidc_api.services.ingestion import extract_schema_and_xlsx, extra_assay_metadata
=======
from cidc_api.services.ingestion import extract_schema_and_xlsx
from cidc_api.models import (
    TrialMetadata,
    Users,
    AssayUploadStatus,
    Permissions,
    DownloadableFiles,
)

from . import open_data_file
from ..test_models import db_test
from ..util import assert_same_elements
from ..conftest import TEST_EMAIL

>>>>>>> ccf9f604
from cidc_api.models import (
    Users,
    AssayUploads,
    AssayUploadStatus,
    TrialMetadata,
    CIDCRole,
)

from . import open_data_file
from ..test_models import db_test
from ..util import assert_same_elements
from ..conftest import TEST_EMAIL



@pytest.fixture
def some_file():
    with open_data_file("some_file") as f:
        yield f


TEST_TRIAL = "test_trial"


@pytest.fixture
@db_test
def db_with_trial_and_user(db, test_user):
    # Create the target trial and the uploader
    TrialMetadata.create(
        "test_trial", {prism.PROTOCOL_ID_FIELD_NAME: TEST_TRIAL, "participants": []}
    )
    Users.create(profile={"email": test_user.email})


def form_data(filename=None, fp=None, schema=None):
    """
    If no filename is provided, return some text form data.
    If a filename is provided but no opened file (`fp`) is provided,
    return form data with a mock file included.
    If a filename and an opened file is provided, return
    form data with the provided file included.
    """
    data = {"foo": "bar"}
    if schema:
        data["schema"] = schema
    if filename:
        fp = fp or io.BytesIO(b"blah blah")
        data["template"] = (fp, filename)
    return data


VALIDATE = "/ingestion/validate"
ASSAY_UPLOAD = "/ingestion/upload_assay"
MANIFEST_UPLOAD = "/ingestion/upload_manifest"


def test_validate_valid_template(app_no_auth, some_file, monkeypatch):
    """Ensure that the validation endpoint returns no errors for a known-valid .xlsx file"""
    client = app_no_auth.test_client()
    data = form_data("pbmc.xlsx", some_file, "pbmc")

    mocks = UploadMocks(monkeypatch)

    res = client.post(VALIDATE, data=data)
    assert res.status_code == 200
    assert res.json["errors"] == []
    mocks.validate_excel.assert_called_once()


def test_validate_invalid_template(app_no_auth, some_file, monkeypatch):
    """Ensure that the validation endpoint returns errors for a known-invalid .xlsx file"""
    mocks = UploadMocks(monkeypatch)
    mocks.validate_excel.return_value = ["error-1"]
    client = app_no_auth.test_client()
    data = form_data("pbmc.xlsx", some_file, "pbmc")
    res = client.post(VALIDATE, data=data)
    assert res.status_code == 200
    assert len(res.json["errors"]) > 0


@pytest.mark.parametrize(
    "url,data,error,message",
    [
        # Missing form content
        [VALIDATE, None, BadRequest, "form content"],
        # Form missing template file
        [VALIDATE, form_data(), BadRequest, "template file"],
        # Template file is non-.xlsx
        [VALIDATE, form_data("text.txt"), BadRequest, ".xlsx file"],
        # URL is missing "schema" query param
        [VALIDATE, form_data("text.xlsx"), BadRequest, "form entry for 'schema'"],
        # "schema" query param references non-existent schema
        [
            VALIDATE,
            form_data("test.xlsx", schema="foo/bar"),
            BadRequest,
            "Unknown template type foo/bar",
        ],
    ],
)
def test_extract_schema_and_xlsx_failures(app, url, data, error, message):
    """
    Test that we get the expected errors when trying to extract 
    schema/template from a malformed request.
    """
    with app.test_request_context(url, data=data):
        with pytest.raises(error, match=message):
            extract_schema_and_xlsx()
            extract_schema_and_extra_metadata_xlsx()


def test_upload_manifest_non_existing_trial_id(
    app_no_auth, some_file, test_user, db_with_trial_and_user, monkeypatch
):
    """Ensure the upload_manifest endpoint follows the expected execution flow"""

    mocks = UploadMocks(monkeypatch, prismify_trial_id="test-non-existing-trial-id")

    client = app_no_auth.test_client()

    res = client.post(MANIFEST_UPLOAD, data=form_data("pbmc.xlsx", some_file, "pbmc"))
    assert res.status_code == 400
    assert "test-non-existing-trial-id" in res.json["_error"]["message"]

    # Check that we tried to upload the excel file
    mocks.upload_xlsx.assert_not_called()
    mocks.validate_excel.assert_called_once()
    mocks.prismify.assert_called_once()


def test_upload_invalid_manifest(
    app_no_auth, some_file, test_user, db_with_trial_and_user, db, monkeypatch
):
    """Ensure the upload_manifest endpoint follows the expected execution flow"""

    mocks = UploadMocks(monkeypatch)

    mocks.validate_excel.return_value = ["bad, bad error"]

    client = app_no_auth.test_client()

    res = client.post(MANIFEST_UPLOAD, data=form_data("pbmc.xlsx", some_file, "pbmc"))
    assert res.status_code == 400

    assert len(res.json["_error"]["message"]["errors"]) > 0

    # Check that we tried to upload the excel file
    mocks.upload_xlsx.assert_not_called()


def test_upload_unsupported_manifest(
    app_no_auth, some_file, test_user, db_with_trial_and_user, db, monkeypatch
):
    """Ensure the upload_manifest endpoint follows the expected execution flow"""

    mocks = UploadMocks(monkeypatch)

    client = app_no_auth.test_client()

    res = client.post(
        MANIFEST_UPLOAD, data=form_data("pbmc.xlsx", some_file, "UNSUPPORTED_")
    )
    assert res.status_code == 400

    assert "Unknown template type" in res.json["_error"]["message"]
    assert "UNSUPPORTED_".lower() in res.json["_error"]["message"]

    # Check that we tried to upload the excel file
    mocks.upload_xlsx.assert_not_called()


def give_upload_permission(user, trial, type_, db):
    db.add(
        Permissions(
            granted_by_user=user.id,
            granted_to_user=user.id,
            trial_id=TEST_TRIAL,
            assay_type=type_,
        )
    )
    db.commit()


def test_admin_upload(app, test_user, db_with_trial_and_user, monkeypatch):
    """Ensure an admin can upload assays and manifests without specific permissions."""
    mocks = UploadMocks(monkeypatch)

    # Mock an admin user
    test_user.role = CIDCRole.ADMIN.value

    def fake_auth(*args):
        _request_ctx_stack.top.current_user = test_user
        return True

    monkeypatch.setattr(app.auth, "authorized", fake_auth)

    client = app.test_client()

    res = client.post(
        MANIFEST_UPLOAD, data=form_data("pbmc.xlsx", io.BytesIO(b"a"), "pbmc")
    )
    assert res.status_code == 200

    res = client.post(
        ASSAY_UPLOAD, data=form_data("wes.xlsx", io.BytesIO(b"1234"), "wes")
    )
    assert res.status_code == 200


def test_upload_manifest(
    app_no_auth, test_user, db_with_trial_and_user, db, monkeypatch
):
    """Ensure the upload_manifest endpoint follows the expected execution flow"""

    mocks = UploadMocks(monkeypatch)

    client = app_no_auth.test_client()

    # Try to upload manifest without permission
    res = client.post(
        MANIFEST_UPLOAD, data=form_data("pbmc.xlsx", io.BytesIO(b"a"), "pbmc")
    )
    assert res.status_code == 401
    assert "not authorized to upload pbmc data" in res.json["_error"]["message"]

    # Add permission and retry the upload
    give_upload_permission(test_user, TEST_TRIAL, "pbmc", db)

    mocks.clear_all()

    res = client.post(
        MANIFEST_UPLOAD, data=form_data("pbmc.xlsx", io.BytesIO(b"a"), "pbmc")
    )
    assert res.status_code == 200

    # Check that we tried to publish a patient/sample update
    mocks.publish_patient_sample_update.assert_called_once()

    # Check that we tried to upload the excel file
    mocks.make_all_assertions()


def test_upload_manifest_twice(
    app_no_auth, some_file, test_user, db_with_trial_and_user, db, monkeypatch
):
    """Ensure that doing upload_manifest twice will produce only one DownloadableFiles"""

    mocks = UploadMocks(monkeypatch)

    client = app_no_auth.test_client()

    give_upload_permission(test_user, TEST_TRIAL, "pbmc", db)

    res = client.post(MANIFEST_UPLOAD, data=form_data("pbmc.xlsx", some_file, "pbmc"))
    assert res.status_code == 200

    # Check that we tried to publish a patient/sample update
    mocks.publish_patient_sample_update.assert_called_once()

    # Check that we tried to upload the excel file
    mocks.upload_xlsx.assert_called_once()

    assert 1 == db.query(DownloadableFiles).count()

    # uploading second time
    res = client.post(
        MANIFEST_UPLOAD,
        data=form_data("pbmc.xlsx", open_data_file(some_file.name), "pbmc"),
    )
    assert res.status_code == 200

    assert mocks.upload_xlsx.call_count == 2

    assert 1 == db.query(DownloadableFiles).count()


class UploadMocks:
    def __init__(
        self,
        monkeypatch,
        prismify_trial_id="test_trial",
        prismify_file_entries=None,
        prismify_extra=None,
    ):
        self.grant_write = MagicMock()
        monkeypatch.setattr("gcloud_client.grant_upload_access", self.grant_write)

        self.upload_xlsx = MagicMock(name="upload_xlsx")
        self.upload_xlsx.return_value = MagicMock(name="upload_xlsx.return_value")
        self.upload_xlsx.return_value.name = "trial_id/xlsx/assays/wes/12345"
        self.upload_xlsx.return_value.size = 100
        self.upload_xlsx.return_value.md5_hash = "md5_hash"
        self.upload_xlsx.return_value.time_created = datetime.now()

        monkeypatch.setattr("gcloud_client.upload_xlsx_to_gcs", self.upload_xlsx)

        self.revoke_write = MagicMock(name="revoke_write")
        monkeypatch.setattr("gcloud_client.revoke_upload_access", self.revoke_write)

        self.publish_success = MagicMock(name="publish_success")
        monkeypatch.setattr(
            "gcloud_client.publish_upload_success", self.publish_success
        )

        self.publish_patient_sample_update = MagicMock()
        monkeypatch.setattr(
            "gcloud_client.publish_patient_sample_update",
            self.publish_patient_sample_update,
        )

        self.validate_excel = MagicMock(name="validate_excel")
        monkeypatch.setattr(
            "cidc_schemas.template.Template.validate_excel", self.validate_excel
        )
        self.validate_excel.return_value = True

        self.prismify = MagicMock(name="prismify")
        monkeypatch.setattr("cidc_schemas.prism.prismify", self.prismify)
        self.prismify.return_value = (
            dict(
                **{prism.PROTOCOL_ID_FIELD_NAME: prismify_trial_id},
                **(prismify_extra or {}),
            ),
            prismify_file_entries or [],
        )

    def make_all_assertions(self):
        self.upload_xlsx.assert_called_once()
        self.prismify.assert_called_once()
        self.validate_excel.assert_called_once()

    def clear_all(self):
        for attr in self.__dict__.values():
            if isinstance(attr, MagicMock):
                attr.reset_mock()


finfo = prism.LocalFileUploadEntry

def test_upload_wes(app_no_auth, test_user, db_with_trial_and_user, db, monkeypatch):
    """Ensure the upload endpoint follows the expected execution flow"""
    client = app_no_auth.test_client()

    mocks = UploadMocks(
        monkeypatch,
        prismify_file_entries=[
            finfo("localfile.ext", "test_trial/url/file.ext", "uuid-1", None)
        ],
    )

    # No permission to upload yet
    res = client.post(
        ASSAY_UPLOAD, data=form_data("wes.xlsx", io.BytesIO(b"1234"), "wes")
    )
    assert res.status_code == 401
    assert "not authorized to upload wes data" in res.json["_error"]["message"]

    mocks.clear_all()

    # Give permission and retry
    give_upload_permission(test_user, TEST_TRIAL, "wes", db)

    res = client.post(
        ASSAY_UPLOAD, data=form_data("wes.xlsx", io.BytesIO(b"1234"), "wes")
    )
    assert res.json
    assert "url_mapping" in res.json

    url_mapping = res.json["url_mapping"]

    # We expect local_path to map to a gcs object name with gcs_prefix
    local_path = "localfile.ext"
    gcs_prefix = "test_trial/url/file.ext"
    gcs_object_name = url_mapping[local_path]
    assert local_path in url_mapping
    assert gcs_object_name.startswith(gcs_prefix)
    assert not gcs_object_name.endswith(
        local_path
    ), "PHI from local_path shouldn't end up in gcs urls"

    # Check that we tried to grant IAM upload access to gcs_object_name
    mocks.grant_write.assert_called_with(GOOGLE_UPLOAD_BUCKET, test_user.email)

    # Check that we tried to upload the assay metadata excel file
    mocks.upload_xlsx.assert_called_once()

    job_id = res.json["job_id"]
    update_url = f"/assay_uploads/{job_id}"

    # Report an upload failure
    res = client.patch(
        update_url,
        json={"status": AssayUploadStatus.UPLOAD_FAILED.value},
        headers={"If-Match": res.json["job_etag"]},
    )
    assert res.status_code == 200
    mocks.revoke_write.assert_called_with(GOOGLE_UPLOAD_BUCKET, test_user.email)
    # This was an upload failure, so success shouldn't have been published
    mocks.publish_success.assert_not_called()

    # Reset the upload status and try the request again
    with app_no_auth.app_context():
        job = AssayUploads.find_by_id_and_email(job_id, test_user.email)
        job.status = AssayUploadStatus.STARTED.value
        db.commit()

    # Report an upload success
    res = client.patch(
        update_url,
        json={"status": AssayUploadStatus.UPLOAD_COMPLETED.value},
        headers={"If-Match": res.json["_etag"]},
    )
    mocks.publish_success.assert_called_with(job_id)


OLINK_TESTDATA = [
    ("/local/path/combined.xlsx", "test_trial/olink/study_npx.xlsx"),
    (
        "assay1_npx.xlsx",
        "test_trial/olink/chip_111/assay_npx.xlsx",
    ),  # 111 is a chip barcode in .xlsx
    (
        "ct2.xlsx",
        "test_trial/olink/chip_112/assay_raw_ct.xlsx",
    ),  # 112 is a chip barcode in .xlsx
]


def test_upload_olink(app_no_auth, test_user, db_with_trial_and_user, db, monkeypatch):
    """Ensure the upload endpoint follows the expected execution flow"""
    client = app_no_auth.test_client()

    mocks = UploadMocks(
        monkeypatch,
        prismify_file_entries=[
            finfo(lp, url, "uuid" + str(i), 'npx' in url)
            for i, (lp, url) in enumerate(OLINK_TESTDATA)
        ],
    )

    # No permission to upload yet
    res = client.post(
        ASSAY_UPLOAD, data=form_data("olink.xlsx", io.BytesIO(b"1234"), "olink")
    )
    assert res.status_code == 401
    assert "not authorized to upload olink data" in res.json["_error"]["message"]

    mocks.clear_all()

    # Give permission and retry
    give_upload_permission(test_user, TEST_TRIAL, "olink", db)

    res = client.post(
        ASSAY_UPLOAD, data=form_data("olink.xlsx", io.BytesIO(b"1234"), "olink")
    )
    assert res.status_code == 200
    assert "url_mapping" in res.json
    assert "extra_metadata" in res.json

    extra_metadata = res.json["extra_metadata"]
    assert type(extra_metadata) == dict

    url_mapping = res.json["url_mapping"]

    # We expect local_path to map to a gcs object name with gcs_prefix.
    for local_path, gcs_prefix in OLINK_TESTDATA:
        gcs_object_name = url_mapping[local_path]
        assert local_path in url_mapping
        assert gcs_object_name.startswith(gcs_prefix)
        assert (
            local_path not in gcs_object_name
        ), "PHI from local_path shouldn't end up in gcs urls"

    # Check that we tried to grant IAM upload access to gcs_object_name
    mocks.grant_write.assert_called_with(GOOGLE_UPLOAD_BUCKET, test_user.email)

    # Check that we tried to upload the assay metadata excel file
    mocks.upload_xlsx.assert_called_once()

    job_id = res.json["job_id"]
    update_url = f"/assay_uploads/{job_id}"

    # Report an upload failure
    res = client.patch(
        update_url,
        json={"status": AssayUploadStatus.UPLOAD_FAILED.value},
        headers={"If-Match": res.json["job_etag"]},
    )
    assert res.status_code == 200
    mocks.revoke_write.assert_called_with(GOOGLE_UPLOAD_BUCKET, test_user.email)
    # This was an upload failure, so success shouldn't have been published
    mocks.publish_success.assert_not_called()

    # Test upload status validation - since the upload job's current status
    # is UPLOAD_FAILED, the API shouldn't permit this status to be updated to
    # UPLOAD_COMPLETED.
    bad_res = client.patch(
        update_url,
        json={"status": AssayUploadStatus.UPLOAD_COMPLETED.value},
        headers={"If-Match": res.json["_etag"]},
    )
    assert bad_res.status_code == 400
    assert "Cannot set assay upload status" in bad_res.json["_error"]["message"]

    # Reset the upload status and try the request again
    with app_no_auth.app_context():
        job = AssayUploads.find_by_id_and_email(job_id, test_user.email)
        job.status = AssayUploadStatus.STARTED.value
        db.commit()

    res = client.patch(
        update_url,
        json={"status": AssayUploadStatus.UPLOAD_COMPLETED.value},
        headers={"If-Match": res.json["_etag"]},
    )
    mocks.publish_success.assert_called_with(job_id)


def test_poll_upload_merge_status(app, db, test_user, monkeypatch):
    """
    Check pull_upload_merge_status endpoint behavior
    """
    trial_id = "test-12345"
    metadata = {prism.PROTOCOL_ID_FIELD_NAME: trial_id}

    with app.app_context():
        user = Users.create({"email": test_user.email})
        user.role = CIDCRole.CIMAC_BIOFX_USER.value
        user.approval_date = datetime.now()

        Users.create({"email": "other@email.com"})
        db.add(TrialMetadata(trial_id=trial_id, metadata_json={}))
        upload_1 = AssayUploads.create(
            assay_type="wes",
            uploader_email=test_user.email,
            gcs_file_map={},
            metadata=metadata,
            gcs_xlsx_uri="",
        )

        user_created = upload_1.id
        upload_2 = AssayUploads.create(
            assay_type="wes",
            uploader_email="other@email.com",
            gcs_file_map={},
            metadata=metadata,
            gcs_xlsx_uri="",
        )

        not_user_created = upload_2.id

        db.commit()

    monkeypatch.setattr(
        app.auth, "token_auth", lambda *args: {"email": test_user.email}
    )

    client = app.test_client()

    HEADER = {"Authorization": "Bearer foo"}

    # Upload not found
    res = client.get("/ingestion/poll_upload_merge_status?id=12345", headers=HEADER)
    assert res.status_code == 404

    # Upload not created by user
    res = client.get(
        f"/ingestion/poll_upload_merge_status?id={not_user_created}", headers=HEADER
    )
    assert res.status_code == 404

    user_created_url = f"/ingestion/poll_upload_merge_status?id={user_created}"

    # Upload not-yet-ready
    res = client.get(user_created_url, headers=HEADER)
    assert res.status_code == 200
    assert "retry_in" in res.json and res.json["retry_in"] == 5
    assert "status" not in res.json

    test_details = "A human-friendly reason for this "
    for status in [
        AssayUploadStatus.MERGE_COMPLETED.value,
        AssayUploadStatus.MERGE_FAILED.value,
    ]:
        # Simulate cloud function merge status update
        with app.app_context():
            upload = AssayUploads.find_by_id_and_email(user_created, test_user.email)
            upload.status = status
            upload.status_details = test_details
            db.commit()

        # Upload ready
        res = client.get(user_created_url, headers=HEADER)
        assert res.status_code == 200
        assert "retry_in" not in res.json
        assert "status" in res.json and res.json["status"] == status
        assert (
            "status_details" in res.json and res.json["status_details"] == test_details
        )


def test_extra_metadata(
        app_no_auth, monkeypatch
):
    """Ensure the extra assay metadata endpoint follows the expected execution flow"""
    from cidc_api.services.ingestion import AssayUploads as _AssayUploads

    merge_extra_metadata = MagicMock()
    monkeypatch.setattr(_AssayUploads, "merge_extra_metadata", merge_extra_metadata)

    client = app_no_auth.test_client()
    res = client.post('/ingestion/extra-assay-metadata')
    assert res.status_code == 400
    assert 'Expected form' in res.json['_error']['message']

    res = client.post('/ingestion/extra-assay-metadata', data={'foo': 'bar'})
    assert res.status_code == 400
    assert 'job_id' in res.json['_error']['message']

    res = client.post('/ingestion/extra-assay-metadata', data={'job_id': 123})
    assert res.status_code == 400
    assert 'files' in res.json['_error']['message']

    form = {
        'job_id': 123,
        'uuid-1': (io.BytesIO(b'fake file 1'), 'fname1'),
        'uuid-2': (io.BytesIO(b'fake file 2'), 'fname2')
    }

    res = client.post('/ingestion/extra-assay-metadata', data=form)

    assert res.status_code == 200
    merge_extra_metadata.assert_called()

<|MERGE_RESOLUTION|>--- conflicted
+++ resolved
@@ -15,9 +15,6 @@
 from cidc_schemas import prism
 
 from cidc_api.config.settings import GOOGLE_UPLOAD_BUCKET
-<<<<<<< HEAD
-from cidc_api.services.ingestion import extract_schema_and_xlsx, extra_assay_metadata
-=======
 from cidc_api.services.ingestion import extract_schema_and_xlsx
 from cidc_api.models import (
     TrialMetadata,
@@ -32,7 +29,6 @@
 from ..util import assert_same_elements
 from ..conftest import TEST_EMAIL
 
->>>>>>> ccf9f604
 from cidc_api.models import (
     Users,
     AssayUploads,
