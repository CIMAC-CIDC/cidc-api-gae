--- conflicted
+++ resolved
@@ -591,20 +591,12 @@
 
         job = AssayUploads.find_by_id(job_id, session=session)
 
-<<<<<<< HEAD
         print(f"About to merge extra md to {job.id}/{job.status}")
 
         for uuid, file in files.items():
             print(f"About to parse/merge extra md on {uuid}")
-            job.assay_patch, updated_artifact = prism.merge_artifact_extra_metadata(
+            job.assay_patch, updated_artifact, _ = prism.merge_artifact_extra_metadata(
                 job.assay_patch, uuid, job.assay_type, file
-=======
-        for f in files.items():
-            artifact_uuid = f[0]
-            file = f[1]
-            updated_patch, _, _ = prism.merge_artifact_extra_metadata(
-                job.assay_patch, artifact_uuid, job.assay_type, file
->>>>>>> 558e992e
             )
             print(f"Updated md for {uuid}: {updated_artifact.keys()}")
 
