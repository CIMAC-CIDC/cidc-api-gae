"""Package up cidc_api/models.py for use in other services."""

from setuptools import setup

with open("requirements.modules.txt") as f:
    requirements = f.read().splitlines()

setup(
    name="cidc_api_modules",
    description="SQLAlchemy data models and configuration tools used in the CIDC API",
    python_requires=">=3.6",
    install_requires=requirements,
    license="MIT license",
    packages=["cidc_api.config"],
    py_modules=["cidc_api.models", "cidc_api.gcloud_client", "cidc_api.emails"],
    url="https://github.com/CIMAC-CIDC/cidc_api-gae",
<<<<<<< HEAD
    version="0.12.8",
=======
    version="0.13.0",
>>>>>>> e65bb846
    zip_safe=False,
)<|MERGE_RESOLUTION|>--- conflicted
+++ resolved
@@ -14,10 +14,6 @@
     packages=["cidc_api.config"],
     py_modules=["cidc_api.models", "cidc_api.gcloud_client", "cidc_api.emails"],
     url="https://github.com/CIMAC-CIDC/cidc_api-gae",
-<<<<<<< HEAD
-    version="0.12.8",
-=======
     version="0.13.0",
->>>>>>> e65bb846
     zip_safe=False,
 )