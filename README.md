# CIDC API <!-- omit in TOC -->

| Environment | Branch                                                                   | Status                                                                                                                                |
| ----------- | ------------------------------------------------------------------------ | ------------------------------------------------------------------------------------------------------------------------------------- |
| production  | [production](https://github.com/CIMAC-CIDC/cidc-api-gae/tree/production) | [![Build Status](https://travis-ci.org/CIMAC-CIDC/cidc-api-gae.svg?branch=production)](https://travis-ci.org/CIMAC-CIDC/cidc-api-gae) |
| staging     | [master](https://github.com/CIMAC-CIDC/cidc-api-gae)                     | [![Build Status](https://travis-ci.org/CIMAC-CIDC/cidc-api-gae.svg?branch=master)](https://travis-ci.org/CIMAC-CIDC/cidc-api-gae)     |


The next generation of the CIDC API, reworked to use Google Cloud-managed services. This API is built with the Eve REST API framework backed by Google Cloud SQL, running on Google App Engine.

# Development <!-- omit in TOC -->****

- [Install Python dependencies](#Install-Python-dependencies)
- [Database Management](#Database-Management)
  - [Setting up a local development database](#Setting-up-a-local-development-database)
  - [Connecting to a Cloud SQL database instance](#Connecting-to-a-Cloud-SQL-database-instance)
  - [Running database migrations](#Running-database-migrations)
- [Serving Locally](#Serving-Locally)
- [Testing](#Testing)
- [Code Formatting](#Code-Formatting)
- [Deployment](#Deployment)
  - [CI/CD](#CICD)
  - [Deploying by hand](#Deploying-by-hand)
- [Connecting](#Connecting)
<<<<<<< HEAD
- [Provisioning the system from scratch](#Provisioning-the-system-from-scratch)
=======
>>>>>>> 3d7d732e


## Install Python dependencies
Install both the production and development dependencies.
```python
pip install -r requirements.txt -r requirements.dev.txt
```

## Database Management

### Setting up a local development database
In production, the CIDC API connects to a PostgreSQL instance hosted by Google Cloud SQL, but for local development, you should generally use a local PostgreSQL instance.

To do so, first install and start PostgreSQL:
```bash
brew install postgresql
brew services start postgresql # launches the postgres service whenever your computer launches
```
By default, the postgres service listens on port 5432. Next, create your local `cidc` development database and the `cidcdev` user:
```bash
psql -c "create database cidc"
psql -c "create user cidcdev with password '1234'"
psql -c "grant all privileges on database cidc to cidcdev"
```
Now, you should be able to connect to your development database with the URI `postgres://cidcdev:1234@localhost:5432/cidc`. Or, in the postgres REPL:
```bash
psql cidc
```

Next, you'll need to set up the appropriate tables, indexes, etc. in your local database. To do so, `cd` into the `cidc-api` directory, then run:
```bash
FLASK_APP=app.py flask db upgrade
```
For more details on creating and running migrations, see [Running Migrations](#Running-Migrations).

### Connecting to a Cloud SQL database instance

Install the [Cloud SQL Proxy](https://cloud.google.com/sql/docs/mysql/quickstart-proxy-test):
```bash
curl -o /usr/local/bin/cloud_sql_proxy https://dl.google.com/cloudsql/cloud_sql_proxy.darwin.amd64
chmod +x /usr/local/bin/cloud_sql_proxy
```

Proxy to the staging Cloud SQL instance:
```bash
cloud_sql_proxy --instance=cidc-dfci-staging:us-central1:cidc-postgres=tcp:5432
```

In your `.env` file, comment out `POSTGRES_URI` and uncomment all environment variables prefixed with `CLOUD_SQL_`. Restart your local API instance, and it will connect to the staging Cloud SQL instance via the local proxy.

If you wish to connect to the Cloud SQL instance via the postgres REPL, run:
```bash
gcloud sql connect cidc-postgres
```

### Running database migrations
This project uses [`Flask Migrate`](https://flask-migrate.readthedocs.io/en/latest/) for managing database migrations. To create a new migration and upgrade the database specified in your `.env` config, run the following from inside the `cidc-api` directory:
```bash
export FLASK_APP=app.py
# Generate the migration script
flask db migrate
# Apply changes to the database
flask db upgrade
```
To revert an applied migration, run:
```bash
flask db downgrade
```
If you're updating `models.py`, you should create a migration and commit the resulting 

## Serving Locally

Once you have a development database set up and running, run the API server:
```bash
python cidc-api/app.py
```

## Testing
This project uses [`pytest`](https://docs.pytest.org/en/latest/) for testing. 

To run the tests, simply run:
```bash
pytest
```

## Code Formatting
This project uses [`black`](https://black.readthedocs.io/en/stable/) for code styling. 

We recommend setting up autoformatting-on-save in your IDE of choice so that you don't have to worry about running `black` on your code.

## Deployment

### CI/CD

This project uses [Travis CI](https://travis-ci.org/) for continuous integration and deployment. To deploy an update to this application, follow these steps:
1. Create a new branch locally, commit updates to it, then push that branch to this repository.
2. Make a pull request from your branch into `master`. This will trigger Travis to run various tests and report back success or failure. You can't merge your PR until it passes the Travis build, so if the build fails, you'll probably need to fix your code.
3. Once the Travis build passes (and pending approval from collaborators reviewing the PR), merge your changes into `master`. This will trigger Travis to re-run tests on the code then deploy changes to the staging API.
4. Try out your deployed changes on the staging API once the Travis build completes.
5. If you're satisfied that staging should be deployed into production, make a PR from `master` into `production`. 
6. Once the PR build passes, merge `master` into `production`. This will trigger Travis to deploy the changes on staging to the production API.

For more information or to update the Travis pipeline, check out the configuration in `.travis.yml`.

### Deploying by hand
Should you ever need to deploy the application to Google App Engine by hand, you can do so by running the following:
```bash
gcloud app deploy <app.staging.yaml or app.prod.yaml> --project <gcloud project id>
```
That being said, avoid doing this! Deploying this way circumvents the safety checks built into the CI/CD pipeline and can lead to inconsistencies between the code running on GAE and the code present in this repository. Luckily, though, GAE's built-in versioning system makes it hard to do anything catastrophic :-)

## Connecting
Currently, the staging API is hosted at staging-api.cimac-network.org and the production instance is hosted at api.cimac-network.org.

To connect to the staging API with `curl` or a REST API client like Insomnia, get an id token from stagingportal.cimac-network.org, and include the header  `Authorization: Bearer YOUR_ID_TOKEN` in requests you make to the staging API. If your token expires, generate a new one following this same procedure.

<<<<<<< HEAD
To connect to the production API locally, follow the same procedure, but instead get your token from portal.cimac-network.org.

## Provisioning the system from scratch

For an overview of how to set up the CIDC API service from scratch, see the step-by-step guide in `PROVISION.md`.
=======
To connect to the production API locally, follow the same procedure, but instead get your token from portal.cimac-network.org.
>>>>>>> 3d7d732e
<|MERGE_RESOLUTION|>--- conflicted
+++ resolved
@@ -22,11 +22,7 @@
   - [CI/CD](#CICD)
   - [Deploying by hand](#Deploying-by-hand)
 - [Connecting](#Connecting)
-<<<<<<< HEAD
 - [Provisioning the system from scratch](#Provisioning-the-system-from-scratch)
-=======
->>>>>>> 3d7d732e
-
 
 ## Install Python dependencies
 Install both the production and development dependencies.
@@ -142,12 +138,8 @@
 
 To connect to the staging API with `curl` or a REST API client like Insomnia, get an id token from stagingportal.cimac-network.org, and include the header  `Authorization: Bearer YOUR_ID_TOKEN` in requests you make to the staging API. If your token expires, generate a new one following this same procedure.
 
-<<<<<<< HEAD
 To connect to the production API locally, follow the same procedure, but instead get your token from portal.cimac-network.org.
 
 ## Provisioning the system from scratch
 
-For an overview of how to set up the CIDC API service from scratch, see the step-by-step guide in `PROVISION.md`.
-=======
-To connect to the production API locally, follow the same procedure, but instead get your token from portal.cimac-network.org.
->>>>>>> 3d7d732e
+For an overview of how to set up the CIDC API service from scratch, see the step-by-step guide in `PROVISION.md`.